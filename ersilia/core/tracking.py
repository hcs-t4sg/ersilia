from datetime import datetime
import json
import pandas as pd


def read_csv(file):
    # reads csv file and returns Pandas dataframe
    return pd.read_csv(file)


class RunTracker:
    """
    This class will be responsible for tracking model runs. It calculates the desired metadata based on a model's
    inputs, outputs, and other run-specific features, before uploading them to Ersilia's Splunk dashboard.

    NOTE: Currently, the Splunk connection is not set up. For now, we will print tracking results to the console.
    """

    def sample_df(self, df, num_rows, num_cols):
        """
        Returns a sample of the dataframe, with the specified number of rows and columns.
        """
        return df.sample(num_rows, axis=0).sample(num_cols, axis=1)

    def __init__(self):
        self.time_start = None

    # function to be called before model is run
    def start_tracking(self):
        self.time_start = datetime.now()

    def stats(self, result):
        dat = self.read_csv(result)

        # drop first two columns (key, input)
        dat = dat.drop(["key", "input"], axis=1)

        # calculate and print statistics
        for column in dat:
            print("Mean %s: %s" % (column, dat[column].mean()))
            if len(dat[column].mode()) == 1:
                print("Mode %s: %s" % (column, dat[column].mode()))
            else:
                print("No mode")
            print("Min %s: %s" % (column, dat[column].min()))
            print("Max %s: %s" % (column, dat[column].max()))
            print("Standard deviation %s: %s" % (column, dat[column].std()))

    def track(self, input, result, meta):
        """
        Tracks the results after a model run.
        """
        print("Run input file:", input)
        print(read_csv(input))

        print("Run output file:", result)
<<<<<<< HEAD
        resultDf = self.read_csv(result)
        print(resultDf)
=======
        print(read_csv(result))
>>>>>>> b390f64a

        print("Model metadata:", meta)

        model_id = meta["metadata"].get("Identifier", "Unknown")
        print("Model ID:", model_id)

        time = datetime.now() - self.time_start
        print("Time taken:", time)

<<<<<<< HEAD
        # checking for mismatched types
        nan_count = resultDf.isna().sum()
        print("\nNAN Count:\n", nan_count)

        self.check_types(resultDf, meta['metadata'])
=======
        self.stats(result)

        input_dataframe = self.read_csv(input)
        result_dataframe = self.read_csv(result)

        input_size = input_dataframe.memory_usage(deep=True).sum() / 1024
        output_size = result_dataframe.memory_usage(deep=True).sum() / 1024

        input_avg_row_size = input_size / len(input_dataframe)
        output_avg_row_size = output_size / len(result_dataframe)

        print("Average Input Row Size (KB):", input_avg_row_size)
        print("Average Output Row Size (KB):", output_avg_row_size)
>>>>>>> b390f64a

    def log_to_console(self, data):
        print(f"\n{json.dumps(data)}\n")

    def read_json(self, result):
        data = json.load(result)
        self.log_to_console(result)
        return data
    
    def check_types(self, resultDf, metadata):
        typeDict = {"float64": "Float", "int64": "Int"}
        count = 0

        # ignore key and input columns
        dtypesLst = resultDf.loc[:, ~resultDf.columns.isin(['key', 'input'])].dtypes

        for i in dtypesLst:
            if typeDict[str(i)] != metadata['Output Type'][0]:
                count += 1

        if (len(dtypesLst) > 1 and metadata['Output Shape'] != 'List'):
            print("Not right shape. Expected List but got Single")
        elif (len(dtypesLst) == 1 and metadata['Output Shape'] != 'Single'):
            print("Not right shape. Expected Single but got List")
        else:
            print("Output is correct shape.")

        print("Output has", count, "mismatched types.\n")

        
<|MERGE_RESOLUTION|>--- conflicted
+++ resolved
@@ -54,12 +54,8 @@
         print(read_csv(input))
 
         print("Run output file:", result)
-<<<<<<< HEAD
-        resultDf = self.read_csv(result)
+        resultDf = read_csv(result)
         print(resultDf)
-=======
-        print(read_csv(result))
->>>>>>> b390f64a
 
         print("Model metadata:", meta)
 
@@ -69,13 +65,12 @@
         time = datetime.now() - self.time_start
         print("Time taken:", time)
 
-<<<<<<< HEAD
         # checking for mismatched types
         nan_count = resultDf.isna().sum()
         print("\nNAN Count:\n", nan_count)
 
         self.check_types(resultDf, meta['metadata'])
-=======
+
         self.stats(result)
 
         input_dataframe = self.read_csv(input)
@@ -89,7 +84,6 @@
 
         print("Average Input Row Size (KB):", input_avg_row_size)
         print("Average Output Row Size (KB):", output_avg_row_size)
->>>>>>> b390f64a
 
     def log_to_console(self, data):
         print(f"\n{json.dumps(data)}\n")
@@ -98,7 +92,7 @@
         data = json.load(result)
         self.log_to_console(result)
         return data
-    
+
     def check_types(self, resultDf, metadata):
         typeDict = {"float64": "Float", "int64": "Int"}
         count = 0
@@ -119,4 +113,4 @@
 
         print("Output has", count, "mismatched types.\n")
 
-        
+
