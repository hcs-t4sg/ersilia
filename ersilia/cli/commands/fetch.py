--- conflicted
+++ resolved
@@ -41,19 +41,4 @@
         )
         mf = ModelFetcher(mode=mode, dockerize=dockerize)
         _fetch(mf, model_id)
-<<<<<<< HEAD
-        echo(":thumbs_up: Model {0} fetched successfully!".format(model_id), fg="green")
-=======
-        echo(":thumbs_up: Model {0} fetched successfully!".format(model_id), fg="green")
-
-        # current timestamp 
-        ts = time.time()
-
-        # write model_name and timestamp to file whenever a new model gets fetched
-        with open("fetched_models.txt","a") as file:
-
-            file.write(model_id)
-            file.write(',')
-            file.write(str(ts))
-            file.write('\n')
->>>>>>> 46b379e7
+        echo(":thumbs_up: Model {0} fetched successfully!".format(model_id), fg="green")