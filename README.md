# Welcome to the Ersilia Model Hub!

[![Donate](https://img.shields.io/badge/Donate-PayPal-green.svg)](https://www.paypal.com/uk/fundraiser/charity/4145012) [![Contributor Covenant](https://img.shields.io/badge/Contributor%20Covenant-v2.0%20adopted-ff69b4.svg)](code_of_conduct.md) [![License: MIT](https://img.shields.io/badge/License-MIT-yellow.svg)](https://opensource.org/licenses/MIT)

[![documentation](https://img.shields.io/badge/-Documentation-purple?logo=read-the-docs&logoColor=white)](https://ersilia.gitbook.io/ersilia-book/) [![EOSI](https://circleci.com/gh/ersilia-os/ersilia.svg?style=svg)](https://circleci.com/gh/ersilia-os/ersilia) [![PyPI version fury.io](https://badge.fury.io/py/ersilia.svg)](https://pypi.python.org/pypi/ersilia/) [![Python 3.7](https://img.shields.io/badge/python-3.7-blue.svg)](https://www.python.org/downloads/release/python-370/) [![Code style: black](https://img.shields.io/badge/code%20style-black-000000.svg?logo=Python&logoColor=white)](https://github.com/psf/black) [![Github All Releases](https://img.shields.io/github/downloads/ersilia-os/ersilia/total.svg)](./) [![Gitpod Ready-to-Code](https://img.shields.io/badge/Gitpod-ready--to--code-blue?logo=gitpod)](https://gitpod.io/#https://github.com/ersilia-os/ersilia)

![logo](https://github.com/ersilia-os/ersilia/blob/master/assets/Ersilia_Plum.png)

### Table of Contents:
1. [Project Description](https://github.com/ersilia-os/ersilia#project-description)
2. [Getting started](https://github.com/ersilia-os/ersilia#getting-started)
3. [Contribute](https://github.com/ersilia-os/ersilia#contribute)
4. [Roadmap](https://github.com/ersilia-os/ersilia#roadmap)
5. [License and citation](https://github.com/ersilia-os/ersilia#license-and-citation)
6. [About us](https://github.com/ersilia-os/ersilia#about-us)

# Project Description
The Ersilia Model Hub is the main project of the [Ersilia Open Source Initiative](https://ersilia.io). The aim is to provide a platform for a user-friendly deployment of AI/ML models, where scientists can browse through the assets, identify those which is relevant to their research and obtain predictions without the need of coding expertise. Currently, most of the tools developed, even when published and fully open-sourced, remain unusable by a large majority of the scientific community who does not have the necessary expertise. This gap becomes even larger in Low and Middle Income Country institutions where access to bioinformatic facilities or data science experts are scarce. With this project, we hope to democratize access to this expertise and support research into neglected and infectious diseases.

The models embedded in the hub include both models published in the literature (with appropriate third party acknowledgment) and models developed by the Ersilia team or contributors. All assets are open source, but please do check the Licenses of each model before using them.

* Read more about the project better at the [Ersilia Book](https://ersilia.gitbook.io/ersilia-book/)
* Available models can be checked at [Ersilia Model Hub](https://airtable.com/shr9sYjL70nnHOUrP/tblZGe2a2XeBxrEHP)

# Getting started
Follow the **installation instructions** from the [Ersilia Book](https://ersilia.gitbook.io/ersilia-book/quick-start/installation).

Once Ersilia is installed, you can **browse models** in the [Ersilia Model Hub](https://airtable.com/shrXfZ8pqro0jjcsG/tblZGe2a2XeBxrEHP/viwd5XJVLslkE11Tg).

Select one model. For example `chemprop-antibiotic`. You can **fetch** your model with the Ersilia CLI:
```
ersilia fetch chemprop-antibiotic
```
Then, **serve** your model:
```
ersilia serve chemprop-antibiotic
```
And run the prediction **Application program interface (API)**:
```
ersilia api -i my_molecules.csv -o my_predictions.csv
```
Finally, **close** the service when you are done.
```
ersilia close
```

Please see the [Ersilia Book](https://ersilia.gitbook.io/ersilia-book/) for more examples and detailed explanations.

# Contribute
The Ersilia Model Hub is developed and maintained by a small team of Ersilia employees and volunteers, and any contribution is highly valued! There are several ways in which you can contribute to the project:
- If you are a developer, check the [issues](https://github.com/ersilia-os/ersilia/issues) and help us to improve the tool
- If you have developed a model and would like to include it in the Hub to increase its visibility and usability, please [contact us](https://ersilia.io) or open an [issue](https://github.com/ersilia-os/ersilia/issues). We are currently working on an automated contribution tool to facilitate the process.
- If you are a scientist with a cool dataset, also [contact us](https://ersilia.io) or open an [issue](https://github.com/ersilia-os/ersilia/issues) as we might be interested in developing a model based on the data!
- If there is a third-party model you have identified and would like to see it in the Hub, open an [issue](https://github.com/ersilia-os/ersilia/issues) with the relevant information and we will get back to you as soon as possible.

The Ersilia Open Source Initiative adheres to the [Contributor Covenant](https://ersilia.gitbook.io/ersilia-wiki/code-of-conduct) guidelines.

# Roadmap
<<<<<<< HEAD
We are working to grow the Hub organically and responding to our users' needs. Here is the detail of next features to come, stay tuned!
=======
We are working to grow the Hub organically and responding to our users needs. Here a detail of the next features to come, stay tuned!
Outreachy applicants, these are ideas we can work on during your internship.
>>>>>>> 1ba4c229
1. Deployment for Windows System (expected: February 2022)
2. Automated third-party model contributions (expected: March 2022)
3. Possibility to run lite models online (expected: May 2022)

# License and citation
This repository is open-sourced under the MIT License.
Please [cite us](https://github.com/ersilia-os/ersilia/blob/master/CITATION.cff) if you use it.

# About us
The [Ersilia Open Source Initiative](https://ersilia.io) is a Non Profit Organization incorporated with the Charity Commission for England and Wales (number 1192266). Our mission is to reduce the imbalance in biomedical research productivity between countries by supporting research in underfunded settings.

You can support us via [Open Collective](https:/opencollective.com/ersilia).<|MERGE_RESOLUTION|>--- conflicted
+++ resolved
@@ -56,12 +56,7 @@
 The Ersilia Open Source Initiative adheres to the [Contributor Covenant](https://ersilia.gitbook.io/ersilia-wiki/code-of-conduct) guidelines.
 
 # Roadmap
-<<<<<<< HEAD
-We are working to grow the Hub organically and responding to our users' needs. Here is the detail of next features to come, stay tuned!
-=======
 We are working to grow the Hub organically and responding to our users needs. Here a detail of the next features to come, stay tuned!
-Outreachy applicants, these are ideas we can work on during your internship.
->>>>>>> 1ba4c229
 1. Deployment for Windows System (expected: February 2022)
 2. Automated third-party model contributions (expected: March 2022)
 3. Possibility to run lite models online (expected: May 2022)
