--- conflicted
+++ resolved
@@ -9,13 +9,7 @@
 import csv
 import time
 
-<<<<<<< HEAD
-=======
-import json
-import csv
-import time
 
->>>>>>> 00f1cd05
 # in days :
 model_usage_lim   = 30 
 model_cleanup_lim = 7
@@ -53,11 +47,7 @@
         silencer.silence()
     
     ts_dict = {}
-<<<<<<< HEAD
     if not Path('last_cleaned.json').exists():
-=======
-    if not exists('last_cleaned.json'):
->>>>>>> 00f1cd05
         ts_dict['timestamp'] = str(time.time())
         with open('last_cleaned.json', 'w') as outfile:
             json.dump(ts_dict, outfile)
@@ -71,9 +61,6 @@
                     fetched_models = dict(csv.reader(infile))
                 for m_name in fetched_models: 
                     if (seconds_to_days(current_ts-float(fetched_models[m_name])))>model_usage_lim:
-<<<<<<< HEAD
                         cron.del_unused_model(model_id=m_name)
-=======
-                        del_cmd = 'ersilia delete ' + m_name
-                        test_op = os.system(del_cmd)
->>>>>>> 00f1cd05
+
+
