<<<<<<< HEAD
from datetime import datetime
=======
import pandas as pd

>>>>>>> 82112c5c

class RunTracker:
    """
    This class will be responsible for tracking model runs. It calculates the desired metadata based on a model's
    inputs, outputs, and other run-specific features, before uploading them to Ersilia's Splunk dashboard.

    NOTE: Currently, the Splunk connection is not set up. For now, we will print tracking results to the console.
    """
    time_start = None
    # def __init__(self):
    #     self.time_start = None

    # function to be called before model is run
    def start_tracking(self):
        self.time_start = datetime.now()

    def read_csv(self, file):
        # reads csv file and returns Pandas dataframe
        return pd.read_csv(file)

    def track(self, input, result, meta):
        """
        Tracks the results after a model run.
        """

        print("Run input file:", input)
        print(self.read_csv(input))

        print("Run output file:", result)
        print(self.read_csv(result))

        print("Model metadata:", meta)

        time = datetime.now() - self.time_start
        print("Time taken:", time)<|MERGE_RESOLUTION|>--- conflicted
+++ resolved
@@ -1,9 +1,5 @@
-<<<<<<< HEAD
 from datetime import datetime
-=======
 import pandas as pd
-
->>>>>>> 82112c5c
 
 class RunTracker:
     """
